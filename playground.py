# playground.py
import asyncio
from game_sys.managers.time_manager import time_manager
from game_sys.effects.extensions import StatusEffect
from game_sys.effects.status_manager import status_manager
from game_sys.character.character_factory import create_character
from game_sys.core.scaling_manager import ScalingManager


def fmt(val: float) -> str:
    s = f"{val:.2f}"
    return s.rstrip('0').rstrip('.') if '.' in s else s


async def demo():
    # Start the global async time manager (ticks at 60Hz)
    time_manager.start(interval=1/60)

    # Create hero and goblin actors via the factory
    hero   = create_character('hero')
    goblin = create_character('goblin')

    # Register actors for pool regen and status ticking
    time_manager.register(hero)
    time_manager.register(goblin)
    status_manager.register_actor(goblin)

    # Equip hero with a basic weapon
    class Weapon:
        def __init__(self, dmg):
            self.base_damage = dmg
            self.effect_ids = []
    hero.equip_weapon(Weapon(20))

    # Show goblin HP before damage
    print(f"Goblin HP before damage: {fmt(goblin.current_health)}")
    # Compute and apply direct damage
    dmg = ScalingManager.compute_damage(hero, goblin, hero.weapon)
    goblin.take_damage(dmg, hero)
    print(f"Goblin HP after direct damage: {fmt(goblin.current_health)}")

    # Apply a poison status: 3s duration, 1 HP/sec
    poison = StatusEffect(name='poison', duration=3.0, tick_damage=1.0)
    poison.apply(hero, goblin)
    print("Applied poison to Goblin (3s @1 HP/s)")

    # Wait 4 seconds to allow poison ticks and regen
    await asyncio.sleep(4)

    print(f"Goblin HP after poison ticks: {fmt(goblin.current_health)}")

    # Clean up the time manager
    time_manager.stop()

<<<<<<< HEAD
if __name__ == '__main__':
    asyncio.run(demo())
=======
    log.info(
            "Known skills after learning: %s",
            player.learning.get_known_skills()
            )
    log.info("Remaining SP: %d", player.learning.unspent_sp())

    # 6) Create a dummy Enemy to test casting
    enemy = create_character(
            "NPC", name="Training Dummy",
            level=1, job_id="dummy")
    log.info("Enemy starting health: %d", enemy.current_health)

    # 7) Attempt to cast each known skill on the enemy
    for skill_id in player.learning.get_known_skills():
        skill_obj = player.learning.get_skill_object(skill_id)
        # Check if player has enough mana & cooldown is zero
        if skill_obj.can_cast(player):
            log.info("Casting skill '%s' on enemy...", skill_id)
            skill_obj.use(player, enemy, CombatEngine(player, enemy))
            log.info("Enemy health after '%s': %d",
                     skill_id, enemy.current_health)
        else:
            log.info(
                    "Cannot cast '%s' (not enough mana or on cooldown).",
                    skill_id
                    )

    # 8) Demonstrate cooldown decrement (tick_all_cooldowns)
    log.info("Ticking all cooldowns...")
    player.learning.tick_all_cooldowns()
    for skill_id, skill_obj in player.learning.instantiated_skills.items():
        log.info(
                "Skill '%s' cooldown now: %d",
                skill_id, skill_obj._current_cooldown
                )

    # 9) Demonstrate unlearning a skill (refund SP)
    if player.learning.get_known_skills():
        to_unlearn = player.learning.get_known_skills()[0]
        player.learning.unlearn(to_unlearn)
        log.info("Unlearned '%s'; SP refunded. Remaining SP: %d",
                 to_unlearn, player.learning.unspent_sp())
        log.info("Known skills now: %s", player.learning.get_known_skills())

    log.info(f"Final Player State{player}:")


def inventory_system_test():
    """
    Demonstrate inventory operations: adding items, auto-equipping,
    using consumables, and inspecting inventory state.
    """
    log.info("=== Inventory System Test ===")

    # 1) Create a Player
    hero = create_character("wizard", level=1)
    log.info("Hero created: %s", hero.name)

    # 2) Create items using the factory
    iron_sword = create_item("iron_sword")      # Equipable item
    leather_armor = create_item("leather_armor")  # Equipable item
    health_potion = create_item("health_potion")  # Consumable item
    mana_potion = create_item("mana_potion")      # Another consumable

    # 3) Add items to inventory without auto-equip
    # hero.inventory.add_item(iron_sword, quantity=1, auto_equip=True)
    hero.inventory.add_item(leather_armor, quantity=1, auto_equip=False)
    hero.inventory.add_item(health_potion, quantity=3)
    hero.inventory.add_item(mana_potion, quantity=2)

    log.info("Inventory after adding items (no auto-equip):")
    # 4) Manually equip sword and armor
    # hero.inventory.equip_item(iron_sword)
    hero.inventory.equip_item(leather_armor)
    log.info("Equipped iron_sword and leather_armor:")

    # 5) Add + auto-equip a special ring in one call
    item = create_item("ruby_band")
    hero.inventory.add_item(item, quantity=1, auto_equip=True)
    log.info("Added and auto-equipped:")

    # 6) Simulate taking damage, then use a health potion
    hero.take_damage(random.randint(1, 100), damage_type=DamageType.FIRE)
    before_hp = hero.current_health
    log.info("Hero's health before potion: %d", before_hp)
    hero.inventory.use_item(health_potion)
    max_hp = hero.stats.effective().get("health")
    after_hp = hero.current_health
    log.info("Hero's health after potion: %d (max: %d)", after_hp, max_hp)
    # 7) Use a mana potion to restore mana
    hero.drain_mana(5)
    before_mp = hero.current_mana  # Simulate mana usage
    log.info("Hero's mana before potion: %d", before_mp)
    max_mp = hero.stats.effective().get("mana")
    hero.inventory.use_item(mana_potion)
    after_mp = hero.current_mana
    log.info("Hero's mana after potion: %d (max: %d)", after_mp, max_mp)
    # 8) Attempt to use consumable when none remain (should handle gracefully)
    #    Remove all health potions first
    hero.inventory.remove_item(health_potion, quantity=2)
    try:
        hero.inventory.use_item(health_potion)
    except Exception as e:
        log.info(
                "Expected error when using health_potion with none left: %s",
                e
                )

    # 9) Display final inventory state
    log.info("Final inventory state:\n%s", hero)


def combat_system_test():
    """
    Demonstrate a simple combat encounter with one player vs. multiple enemies.
    """
    log.info("=== Combat System Test ===")

    # 1) Create a high-level Player (combat-ready) and assign job "knight"
    player = create_character(
        "Player",
        name="Sir Lancelot",
        level= 100,
        job_id="knight",
        grade=7,
        rarity="DIVINE",
        )
    log.info("Created player: %s (Level %d)", player.name, player.stats_mgr.levels.lvl)
    # 2) Create two enemies: goblin and orc
    goblin = create_character(
        "goblin",
        name="Grim",
        level=50,
        )
    orc = create_character("Orc", job_id="orc", level=50, name="Grom")
    enemies = [goblin, orc]
    log.info("Enemies: %s, %s", goblin.name, orc.name)

    # 3) Equip player with a sword and armor for combat
    sword = create_item("steel_sword")
    armor = create_item("plate_armor")
    player.inventory.add_item(sword, quantity=1, auto_equip=True)
    player.inventory.add_item(armor, quantity=1, auto_equip=True)
    log.info("Player equipped for combat.")
    # 4) Start the encounter
    encounter = Encounter(player, enemies)
    result = encounter.start()
    log.info("Combat result:\n%s", result)

    # 5) After combat, log player’s remaining health and status
    log.info(sword)

if __name__ == "__main__":
    # Run each test in sequence
    # view_character_test()
    # learning_system_test()
    # inventory_system_test()
     combat_system_test()
>>>>>>> 04a8f05d
<|MERGE_RESOLUTION|>--- conflicted
+++ resolved
@@ -52,166 +52,11 @@
     # Clean up the time manager
     time_manager.stop()
 
-<<<<<<< HEAD
 if __name__ == '__main__':
     asyncio.run(demo())
-=======
-    log.info(
-            "Known skills after learning: %s",
-            player.learning.get_known_skills()
-            )
-    log.info("Remaining SP: %d", player.learning.unspent_sp())
-
-    # 6) Create a dummy Enemy to test casting
-    enemy = create_character(
-            "NPC", name="Training Dummy",
-            level=1, job_id="dummy")
-    log.info("Enemy starting health: %d", enemy.current_health)
-
-    # 7) Attempt to cast each known skill on the enemy
-    for skill_id in player.learning.get_known_skills():
-        skill_obj = player.learning.get_skill_object(skill_id)
-        # Check if player has enough mana & cooldown is zero
-        if skill_obj.can_cast(player):
-            log.info("Casting skill '%s' on enemy...", skill_id)
-            skill_obj.use(player, enemy, CombatEngine(player, enemy))
-            log.info("Enemy health after '%s': %d",
-                     skill_id, enemy.current_health)
-        else:
-            log.info(
-                    "Cannot cast '%s' (not enough mana or on cooldown).",
-                    skill_id
-                    )
-
-    # 8) Demonstrate cooldown decrement (tick_all_cooldowns)
-    log.info("Ticking all cooldowns...")
-    player.learning.tick_all_cooldowns()
-    for skill_id, skill_obj in player.learning.instantiated_skills.items():
-        log.info(
-                "Skill '%s' cooldown now: %d",
-                skill_id, skill_obj._current_cooldown
-                )
-
-    # 9) Demonstrate unlearning a skill (refund SP)
-    if player.learning.get_known_skills():
-        to_unlearn = player.learning.get_known_skills()[0]
-        player.learning.unlearn(to_unlearn)
-        log.info("Unlearned '%s'; SP refunded. Remaining SP: %d",
-                 to_unlearn, player.learning.unspent_sp())
-        log.info("Known skills now: %s", player.learning.get_known_skills())
-
-    log.info(f"Final Player State{player}:")
-
-
-def inventory_system_test():
-    """
-    Demonstrate inventory operations: adding items, auto-equipping,
-    using consumables, and inspecting inventory state.
-    """
-    log.info("=== Inventory System Test ===")
-
-    # 1) Create a Player
-    hero = create_character("wizard", level=1)
-    log.info("Hero created: %s", hero.name)
-
-    # 2) Create items using the factory
-    iron_sword = create_item("iron_sword")      # Equipable item
-    leather_armor = create_item("leather_armor")  # Equipable item
-    health_potion = create_item("health_potion")  # Consumable item
-    mana_potion = create_item("mana_potion")      # Another consumable
-
-    # 3) Add items to inventory without auto-equip
-    # hero.inventory.add_item(iron_sword, quantity=1, auto_equip=True)
-    hero.inventory.add_item(leather_armor, quantity=1, auto_equip=False)
-    hero.inventory.add_item(health_potion, quantity=3)
-    hero.inventory.add_item(mana_potion, quantity=2)
-
-    log.info("Inventory after adding items (no auto-equip):")
-    # 4) Manually equip sword and armor
-    # hero.inventory.equip_item(iron_sword)
-    hero.inventory.equip_item(leather_armor)
-    log.info("Equipped iron_sword and leather_armor:")
-
-    # 5) Add + auto-equip a special ring in one call
-    item = create_item("ruby_band")
-    hero.inventory.add_item(item, quantity=1, auto_equip=True)
-    log.info("Added and auto-equipped:")
-
-    # 6) Simulate taking damage, then use a health potion
-    hero.take_damage(random.randint(1, 100), damage_type=DamageType.FIRE)
-    before_hp = hero.current_health
-    log.info("Hero's health before potion: %d", before_hp)
-    hero.inventory.use_item(health_potion)
-    max_hp = hero.stats.effective().get("health")
-    after_hp = hero.current_health
-    log.info("Hero's health after potion: %d (max: %d)", after_hp, max_hp)
-    # 7) Use a mana potion to restore mana
-    hero.drain_mana(5)
-    before_mp = hero.current_mana  # Simulate mana usage
-    log.info("Hero's mana before potion: %d", before_mp)
-    max_mp = hero.stats.effective().get("mana")
-    hero.inventory.use_item(mana_potion)
-    after_mp = hero.current_mana
-    log.info("Hero's mana after potion: %d (max: %d)", after_mp, max_mp)
-    # 8) Attempt to use consumable when none remain (should handle gracefully)
-    #    Remove all health potions first
-    hero.inventory.remove_item(health_potion, quantity=2)
-    try:
-        hero.inventory.use_item(health_potion)
-    except Exception as e:
-        log.info(
-                "Expected error when using health_potion with none left: %s",
-                e
-                )
-
-    # 9) Display final inventory state
-    log.info("Final inventory state:\n%s", hero)
-
-
-def combat_system_test():
-    """
-    Demonstrate a simple combat encounter with one player vs. multiple enemies.
-    """
-    log.info("=== Combat System Test ===")
-
-    # 1) Create a high-level Player (combat-ready) and assign job "knight"
-    player = create_character(
-        "Player",
-        name="Sir Lancelot",
-        level= 100,
-        job_id="knight",
-        grade=7,
-        rarity="DIVINE",
-        )
-    log.info("Created player: %s (Level %d)", player.name, player.stats_mgr.levels.lvl)
-    # 2) Create two enemies: goblin and orc
-    goblin = create_character(
-        "goblin",
-        name="Grim",
-        level=50,
-        )
-    orc = create_character("Orc", job_id="orc", level=50, name="Grom")
-    enemies = [goblin, orc]
-    log.info("Enemies: %s, %s", goblin.name, orc.name)
-
-    # 3) Equip player with a sword and armor for combat
-    sword = create_item("steel_sword")
-    armor = create_item("plate_armor")
-    player.inventory.add_item(sword, quantity=1, auto_equip=True)
-    player.inventory.add_item(armor, quantity=1, auto_equip=True)
-    log.info("Player equipped for combat.")
-    # 4) Start the encounter
-    encounter = Encounter(player, enemies)
-    result = encounter.start()
-    log.info("Combat result:\n%s", result)
-
-    # 5) After combat, log player’s remaining health and status
-    log.info(sword)
-
 if __name__ == "__main__":
     # Run each test in sequence
     # view_character_test()
     # learning_system_test()
     # inventory_system_test()
-     combat_system_test()
->>>>>>> 04a8f05d
+     combat_system_test()